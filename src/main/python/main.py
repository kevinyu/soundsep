import sys
import glob
import os
from functools import partial

import numpy as np
import pandas as pd
from PyQt5.QtCore import (Qt, QObject, QProcess, QSettings, QThread, QTimer,
        pyqtSignal, pyqtSlot)
from PyQt5.QtMultimedia import QAudioFormat, QAudioOutput, QMediaPlayer
from PyQt5.QtWidgets import QMainWindow
from PyQt5 import QtGui as gui
from PyQt5 import QtCore
from PyQt5 import QtWidgets as widgets
from fbs_runtime.application_context.PyQt5 import ApplicationContext

<<<<<<< HEAD
from interfaces.audio import (
    LazyMultiWavInterface,
    LazySignalInterface,
    LazyWavInterface
)
=======
from interfaces.audio import LazyMultiWavInterface, LazyWavInterface, SongephysWebInterface
>>>>>>> 39df9977

from app.state import AppState, ViewState
from app.views import MainView
from app.settings import fonts, read_default
from app.style import qss
from app.web import WebLoader


class Events(widgets.QWidget):
    createSource = pyqtSignal(object)
    sourcesChanged = pyqtSignal()
    rangeChanged = pyqtSignal()
    dataLoaded = pyqtSignal()
    rangeSelected = pyqtSignal(object, object)
    rangeHighlighted = pyqtSignal(object, object)
    setPosition = pyqtSignal([object], [object, object])
    zoomEvent = pyqtSignal([int], [int, float], [str])
    triggerShortcut = pyqtSignal(str)
    playAudio = pyqtSignal(int)


class App(widgets.QMainWindow):
    """Main App instance with logic for file read/write
    """

    shortcut_codes = [
        "A",
        "Shift+A",
        "D",
        "Shift+D",
        "E",
        "M",
        "Q",
        "S",
        "Shift+S",
        "W",
        "Shift+W",
        "X",
        "Z",
        "Space",
        "Escape"
    ]

    def __init__(self):
        super().__init__()
        self.title = "SoundSep"
        self.settings = QSettings("Theuniseen Lab", "Sound Separation")
        #self.sources = SourceManager(None)
        self.state = AppState()
        self.view_state = ViewState()
        self.events = Events()

        self.init_ui()
        self.init_actions()
        self.init_menus()
        self.update_open_recent_actions()
        self.display_main()

        if self.settings.value("OPEN_RECENT", []):
            self.load_dir(self.settings.value("OPEN_RECENT")[-1])

    def init_actions(self):
        self.open_directory_action = widgets.QAction("Open Directory", self)
        self.open_directory_action.triggered.connect(self.run_directory_loader)

        self.load_url_action = widgets.QAction("Load URL", self)
        self.load_url_action.triggered.connect(self.run_web_loader)

        self.open_recent_actions = []
        for i in range(read_default.MAX_RECENT_FILES):
            action = widgets.QAction("", self)
            action.setVisible(False)
            action.triggered.connect(partial(self.open_recent, i))
            self.open_recent_actions.append(action)

        self.save_action = widgets.QAction("Save", self)
        self.save_action.triggered.connect(self.save)
        self.quit_action = widgets.QAction("Close", self)
        self.quit_action.triggered.connect(self.close)
        self.export_action = widgets.QAction("Export Pickle", self)
        self.export_action.triggered.connect(partial(self.export, "pkl"))
        self.export_csv_action = widgets.QAction("Export CSV", self)
        self.export_csv_action.triggered.connect(partial(self.export, "csv"))

        self.save_shortcut = widgets.QShortcut(gui.QKeySequence.Save, self)
        self.save_shortcut.activated.connect(self.save)

        self.close_shortcut = widgets.QShortcut(gui.QKeySequence.Close, self)
        self.close_shortcut.activated.connect(self.close)

        self.help_action = widgets.QAction("Help", self)
        self.help_action.triggered.connect(self.help)

        for code in self.shortcut_codes:
            shortcut = widgets.QShortcut(gui.QKeySequence(code), self)
            shortcut.activated.connect(partial(self.pass_shortcut, code))

        # self.show_pref_action = widgets.QAction("Amplitude Envelope Parameters", self)
        # self.show_pref_action.triggered.connect(self.amp_env_pref_window.show)

    def pass_shortcut(self, shortcut):
        """
        For some reason I can't get shortcuts defined in the child widgets
        to work. So I have to define the shortcuts in this app and then pass
        them through an event.
        """
        self.events.triggerShortcut.emit(shortcut)

    def init_ui(self):
        self.setWindowTitle(self.title)

    def init_menus(self):
        mainMenu = self.menuBar()

        fileMenu = mainMenu.addMenu("&File")
        fileMenu.addAction(self.open_directory_action)
        fileMenu.addAction(self.load_url_action)
        self.openRecentMenu = fileMenu.addMenu("&Open Recent")
        for i in range(read_default.MAX_RECENT_FILES):
            self.openRecentMenu.addAction(self.open_recent_actions[i])
        fileMenu.addSeparator()
        fileMenu.addAction(self.export_action)
        fileMenu.addAction(self.export_csv_action)
        fileMenu.addAction(self.save_action)
        fileMenu.addSeparator()
        fileMenu.addAction(self.quit_action)

        settingsMenu = mainMenu.addMenu("&Settings")
        helpMenu = mainMenu.addMenu("&Help")
        helpMenu.addAction(self.help_action)

        # settingsMenu.addAction(self.show_pref_action)

    def help(self):
        url = QtCore.QUrl(read_default.GITHUB_LINK)
        gui.QDesktopServices.openUrl(url)

    def display_main(self):
        self.main_view = MainView(self)
        self.setCentralWidget(self.main_view)
        self.resize(1024, 768)

        self.show()

    def update_open_recent_actions(self):
        recently_opened = self.settings.value("OPEN_RECENT", [])
        for i in range(read_default.MAX_RECENT_FILES):
            if i < len(recently_opened):
                self.open_recent_actions[i].setText(recently_opened[-i])
                self.open_recent_actions[i].setData(recently_opened[-i])
                self.open_recent_actions[i].setVisible(True)
            else:
                self.open_recent_actions[i].setText(None)
                self.open_recent_actions[i].setData(None)
                self.open_recent_actions[i].setVisible(False)
        if not len(recently_opened):
            self.openRecentMenu.setDisabled(True)
        else:
            self.openRecentMenu.setDisabled(False)

    def run_directory_loader(self):
        """Dialog to read in a directory of wav files and intervals

        At some point we may have the gui generate the intervals file if it doesn't
        exist yet, but for now it must be precomputed.

        The directory should contain the following files (one wav per channel):
            - ch0.wav
            - ch1.wav
            - ch2.wav
            ...
            - intervals.npy
            - spectrograms.npy
        """
        options = widgets.QFileDialog.Options()
        selected_file = widgets.QFileDialog.getExistingDirectory(
            self,
            "Load directory",
            self.settings.value("OPEN_RECENT", ["."])[-1],
            options=options
        )

        if selected_file:
            self.load_dir(selected_file)

    def run_web_loader(self):
        self.dialog = WebLoader(self)
        self.dialog.selectEvent.connect(self._load_web)
        self.dialog.show()

    def _load_web(self, name, url):
        options = widgets.QFileDialog.Options()
        save_to = widgets.QFileDialog.getExistingDirectory(
            self,
            "Choose save directory",
            name,
            options=options
        )
        if not save_to:
            widgets.QMessageBox.warning(
                self,
                "Warning",
                "Save directory was not selected.",
            )
            return

        if os.path.basename(save_to) == name:
            save_dir = save_to
        else:
            save_dir = os.path.join(save_to, name)
            if not os.path.exists(save_dir):
                os.makedirs(save_dir)

        widgets.QMessageBox.information(
            self,
            "Save directory assigned",
            "{} will be used to save data from\n"
            "{}".format(save_dir, url),
        )

        data_directory = os.path.join(save_dir, "outputs")
        if not os.path.exists(data_directory):
            os.makedirs(data_directory)

        self.save_file = os.path.join(data_directory, "save.npy")

        self.state.reset()

        if os.path.exists(self.save_file):
            loaded_data = np.load(self.save_file, allow_pickle=True)[()]
            if "sources" in loaded_data:
                self.state.set("sources", loaded_data["sources"])

        self.dialog.close()

        sound_object = SongephysWebInterface(url)
        self.state.set("sound_object", sound_object)
        self.state.set("sound_file", url)
        self.state.set("web_mode", True)
        self.events.dataLoaded.emit()

    def load_dir(self, dir):
        if not os.path.isdir(dir):
            raise IOError("{} is not a directory".format(dir))

        # Update the open recent menu item
        open_recent = self.settings.value("OPEN_RECENT", [])
        try:
            idx = open_recent.index(dir)
        except ValueError:
            open_recent.append(dir)
        else:
            open_recent.pop(idx)
            open_recent.append(dir)

        max_recent = read_default.MAX_RECENT_FILES
        open_recent = open_recent[-max_recent:]
        self.settings.setValue("OPEN_RECENT", open_recent)
        self.update_open_recent_actions()

        self.state.reset()

        self._load_dir(dir)

    def _load_dir(self, dir):
        data_directory = os.path.join(dir, "outputs")
        wav_files = glob.glob(os.path.join(dir, "ch[0-9]*.wav"))
        lazy_file = os.path.join(dir, "lazy.npy")
        if not os.path.exists(data_directory):
            os.makedirs(data_directory)

        self.save_file = os.path.join(data_directory, "save.npy")
        if not len(wav_files) and not os.path.exists(lazy_file):
            widgets.QMessageBox.warning(
                self,
                "Error",
                "No wav files found.",
            )
            return
<<<<<<< HEAD
        elif os.path.exists(lazy_file):
            sound_object = LazySignalInterface(lazy_file)
        elif len(wav_files) > 1:
            sound_object = LazyMultiWavInterface.create_from_directory(dir)
        elif len(wav_files) == 1:
=======

        if len(wav_files) > 1:
            sound_object = LazyMultiWavInterface.create_from_directory(dir, force_equal_length=True)
        else:
>>>>>>> 39df9977
            sound_object = LazyWavInterface(wav_files[0])

        self.state.set("sources", [])

        if os.path.exists(self.save_file):
            loaded_data = np.load(self.save_file, allow_pickle=True)[()]
            if "sources" in loaded_data:
                self.state.set("sources", loaded_data["sources"])
            # if "_VIEW_STATE" in loaded_data:
            #     self.view_state.update(loaded_data["_VIEW_STATE"])

        self.state.set("sound_object", sound_object)
        self.state.set("sound_file", dir)
        if self.state.has("web_mode"):
            self.state.clear("web_mode")

        self.events.dataLoaded.emit()

    def open_recent(self, i):
        self.load_dir(self.settings.value("OPEN_RECENT")[-i])

    def save(self):
        msg = ("Are you sure you want to save?\n"
            "Saving will overwrite any previously saved data.")
        reply = widgets.QMessageBox.question(
                self,
                'Save Confirmation',
                msg,
                widgets.QMessageBox.Yes,
                widgets.QMessageBox.No)
        if reply == widgets.QMessageBox.No:
            return

        save_data = {}
        if self.state.has("sources"):
            save_data["sources"] = self.state.get("sources")
        # save_data["_VIEW_STATE"] = dict(self.view_state.__dict__)

        np.save(self.save_file, save_data)
        widgets.QMessageBox.about(
            self,
            "Saved",
            "Saved successfully.",
        )

    def export(self, fmt="csv"):
        # Save the sources to a pandas dataframe
        if not self.state.has("sources"):
            widgets.QMessageBox.about(self, "!", "No sources to export")

        rows = []
        for source in self.state.get("sources"):
            if isinstance(source.get("intervals"), pd.DataFrame):
                df = source.get("intervals")
                for i in np.arange(len(df)):
                    t0, t1 = df.iloc[i][["t_start", "t_stop"]]
                    rows.append([source["name"], source["channel"], t0, t1])

        df = pd.DataFrame(rows, columns=["source_name", "source_channel", "t_start", "t_stop"])

        options = widgets.QFileDialog.Options()
        file_name, _ = widgets.QFileDialog.getSaveFileName(
            self,
            "Export data",
            os.path.join(self.state.get("sound_file"), "intervals.{}".format(fmt)),
            "*",
            options=options)
        if not file_name:
            return
        else:
            if fmt == "pkl":
                df.to_pickle(file_name)
            elif fmt == "csv":
                df.to_csv(file_name)
            widgets.QMessageBox.about(
                self,
                "Exported",
                "Exported successfully.",
            )



if __name__ == '__main__':
    from app.context import context
    window = App()
    window.setFont(fonts.default)
    window.setStyle(widgets.QStyleFactory.create("Fusion"))
    window.setStyleSheet(qss)
    window.show()
    exit_code = context.app.exec_()      # 2. Invoke appctxt.app.exec_()
    sys.exit(exit_code)<|MERGE_RESOLUTION|>--- conflicted
+++ resolved
@@ -14,15 +14,12 @@
 from PyQt5 import QtWidgets as widgets
 from fbs_runtime.application_context.PyQt5 import ApplicationContext
 
-<<<<<<< HEAD
 from interfaces.audio import (
     LazyMultiWavInterface,
     LazySignalInterface,
-    LazyWavInterface
+    LazyWavInterface,
+    SongephysWebInterface
 )
-=======
-from interfaces.audio import LazyMultiWavInterface, LazyWavInterface, SongephysWebInterface
->>>>>>> 39df9977
 
 from app.state import AppState, ViewState
 from app.views import MainView
@@ -302,18 +299,11 @@
                 "No wav files found.",
             )
             return
-<<<<<<< HEAD
         elif os.path.exists(lazy_file):
             sound_object = LazySignalInterface(lazy_file)
         elif len(wav_files) > 1:
-            sound_object = LazyMultiWavInterface.create_from_directory(dir)
+            sound_object = LazyMultiWavInterface.create_from_directory(dir, force_equal_length=True)
         elif len(wav_files) == 1:
-=======
-
-        if len(wav_files) > 1:
-            sound_object = LazyMultiWavInterface.create_from_directory(dir, force_equal_length=True)
-        else:
->>>>>>> 39df9977
             sound_object = LazyWavInterface(wav_files[0])
 
         self.state.set("sources", [])
